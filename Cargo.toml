--- conflicted
+++ resolved
@@ -11,11 +11,6 @@
 ratatui = "0.29.0"
 color-eyre = "0.6.3"
 serde = { version = "1.0", features = ["derive"] }
-<<<<<<< HEAD
-toml = "0.8"
-image = { version = "0.25", default-features = false, features = ["png", "jpeg"] }
-ratatui-image = { version = "8.0.1", default-features = false, features = ["crossterm"] }
-=======
 toml = "0.9"
 image = { version = "0.25", default-features = false, features = ["png", "jpeg"] }
->>>>>>> f56d6e5b
+ratatui-image = { version = "8.0.1", default-features = false, features = ["crossterm"] }